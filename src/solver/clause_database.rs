use crate::cnf::{Clause, ClauseId};
use crate::solver::literal_watching::LiteralWatcher;
use crate::solver::proof_logger::ProofLogger;
use crate::solver::trail::{AssignmentReason, Trail};
use itertools::Itertools;
use std::cmp::max;
use std::fmt::{Debug, Formatter};
use std::ops::Index;
use std::ops::IndexMut;

#[derive(Clone)]
pub struct ClauseDatabase {
    clauses: Vec<Clause>,
    free_clause_ids: Vec<ClauseId>,
    num_deletions: usize,
    pub(crate) proof_logger: ProofLogger,
    conflicts_since_last_deletion: usize,
}

impl Debug for ClauseDatabase {
    fn fmt(&self, f: &mut Formatter<'_>) -> std::fmt::Result {
        writeln!(f, "ClauseDatabase:")?;
        for clause in &self.clauses {
            writeln!(f, "LBD: {:?} {:?} ", clause.lbd, clause.literals)?;
        }
        writeln!(f, "")
    }
}

pub struct Iter<'a> {
    pos: i32,
    clause_database: &'a ClauseDatabase,
    necessary_clauses_only: bool,
    next_hole: Option<ClauseId>,
    next_hole_position: usize,
}

impl<'a> Iterator for Iter<'a> {
    type Item = ClauseId;

    fn next(&mut self) -> Option<Self::Item> {
        loop {
            self.pos += 1;
            if self.pos >= self.clause_database.clauses.len() as i32 {
                return None;
            }

            if Some(self.pos as ClauseId) == self.next_hole {
                self.next_hole_position += 1;
                self.next_hole = self
                    .clause_database
                    .free_clause_ids
                    .get(self.next_hole_position)
                    .copied();
                continue;
            }

            if self.necessary_clauses_only
                && self.clause_database.clauses[self.pos as usize]
                    .lbd
                    .is_some()
            {
                continue;
            }

            break;
        }
        Some(self.pos as ClauseId)
    }
}
impl ClauseDatabase {
    pub fn init(clauses: &[Clause], proof_logging: bool) -> Self {
        ClauseDatabase {
            free_clause_ids: Vec::new(),
            clauses: clauses.to_vec(),
            num_deletions: 0,
            conflicts_since_last_deletion: 0,
            proof_logger: ProofLogger::new(proof_logging),
        }
    }

    pub fn add_clause(&mut self, clause: Clause, literal_watcher: &mut LiteralWatcher) -> ClauseId {
        let id = if !self.free_clause_ids.is_empty() {
            let id = self.free_clause_ids.pop().unwrap();
            self.clauses[id] = clause;
            id
        } else {
            self.clauses.push(clause);
            self.clauses.len() - 1
        };

        self.proof_logger.log(&self.clauses[id]);
        literal_watcher.add_clause(&self.clauses[id], id);

        id
    }

    pub fn iter(&self) -> Iter {
        Iter {
            pos: -1,
            clause_database: self,
            necessary_clauses_only: false,
            next_hole: self.free_clause_ids.first().copied(),
            next_hole_position: 0,
        }
    }
    pub fn necessary_clauses_iter(&self) -> Iter {
        Iter {
            pos: -1,
            clause_database: self,
            necessary_clauses_only: true,
            next_hole: self.free_clause_ids.first().copied(),
            next_hole_position: 0,
        }
    }

    pub fn delete_clause_if_allowed(
        &mut self,
        clause_id: ClauseId,
        literal_watcher: &mut LiteralWatcher,
        trail: &Trail,
    ) {
        // Clauses that are currently reason clauses may NOT be removed
        let is_reason = trail
            .assignment_stack
            .iter()
            .any(|assignment| assignment.reason == AssignmentReason::Forced(clause_id));
        if is_reason {
            return;
        }

        if self.free_clause_ids.binary_search(&clause_id).is_ok() {
            panic!("Trying to delete already deleted clause");
        }

        // don't delete unit clauses
        if self.clauses[clause_id].literals.len() < 2 {
            return;
        }

        self.proof_logger.delete(&self.clauses[clause_id]);
        literal_watcher.delete_clause(&self.clauses[clause_id], clause_id);
        self.free_clause_ids.push(clause_id);
        self.free_clause_ids.sort_unstable();
    }

    pub fn delete_clauses_if_necessary(
        &mut self,
        conflict_clause_id: ClauseId,
        literal_watcher: &mut LiteralWatcher,
        trail: &Trail,
    ) {
        if self.conflicts_since_last_deletion < 2000 + 300 * self.num_deletions {
            self.conflicts_since_last_deletion += 1;
            return;
        }

        self.conflicts_since_last_deletion = 0;
        self.num_deletions += 1;

        let num_clauses_before = self.clauses.len() - self.free_clause_ids.len();

        let mut lbds = self
            .iter()
            .filter_map(|clause_id| self[clause_id].lbd)
            .collect_vec();

        lbds.sort();

        // don't delete glue clauses (lbd == 2)
        let threshold = max(lbds[lbds.len() / 2], 2);

        for clause_id in self.iter().collect_vec() {
            if let Some(lbd) = self.clauses[clause_id].lbd {
                if lbd <= threshold {
                    continue;
                }
                if clause_id == conflict_clause_id {
                    // As clause deletion gets called right after a conflict,
                    // we have to ensure we don't delete the conflict clause
                    continue;
                }
                self.delete_clause_if_allowed(clause_id, literal_watcher, trail);
            }
        }

<<<<<<< HEAD
=======
        /*
>>>>>>> e4ce3ab1
        println!(
            "c Deleted {} of {} clauses",
            num_clauses_before - self.clauses.len() + self.free_clause_ids.len(),
            num_clauses_before
<<<<<<< HEAD
        );
=======
        );*/
    }

    pub fn num_clauses(&self) -> usize {
        self.clauses.len() - self.free_clause_ids.len()
>>>>>>> e4ce3ab1
    }
}

impl Index<ClauseId> for ClauseDatabase {
    type Output = Clause;

    fn index(&self, index: ClauseId) -> &Self::Output {
        /* debug_assert!(
            self.free_clause_ids.binary_search(&index).is_err(),
            "Accessing deleted clause"
        );*/
        &self.clauses[index]
    }
}

impl IndexMut<ClauseId> for ClauseDatabase {
    fn index_mut(&mut self, index: ClauseId) -> &mut Self::Output {
        /* debug_assert!(
            self.free_clause_ids.binary_search(&index).is_err(),
            "Accessing deleted clause"
        );*/
        &mut self.clauses[index]
    }
}<|MERGE_RESOLUTION|>--- conflicted
+++ resolved
@@ -159,7 +159,6 @@
         self.num_deletions += 1;
 
         let num_clauses_before = self.clauses.len() - self.free_clause_ids.len();
-
         let mut lbds = self
             .iter()
             .filter_map(|clause_id| self[clause_id].lbd)
@@ -176,7 +175,7 @@
                     continue;
                 }
                 if clause_id == conflict_clause_id {
-                    // As clause deletion gets called right after a conflict,
+                    // As clause deletion gets called right after a conflict, 
                     // we have to ensure we don't delete the conflict clause
                     continue;
                 }
@@ -184,23 +183,16 @@
             }
         }
 
-<<<<<<< HEAD
-=======
         /*
->>>>>>> e4ce3ab1
         println!(
             "c Deleted {} of {} clauses",
             num_clauses_before - self.clauses.len() + self.free_clause_ids.len(),
             num_clauses_before
-<<<<<<< HEAD
-        );
-=======
         );*/
     }
 
     pub fn num_clauses(&self) -> usize {
         self.clauses.len() - self.free_clause_ids.len()
->>>>>>> e4ce3ab1
     }
 }
 
